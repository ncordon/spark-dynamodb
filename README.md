--- conflicted
+++ resolved
@@ -19,10 +19,6 @@
 
 // Load a DataFrame from a Dynamo table. Only incurs the cost of a single scan for schema inference.
 val dynamoDf = spark.read.dynamodb("SomeTableName") // <-- DataFrame of Row objects with inferred schema.
-<<<<<<< HEAD
-=======
-
->>>>>>> ceb9cb1e
 
 // Scan the table for the first 100 items (the order is arbitrary) and print them.
 dynamoDf.show(100)
@@ -37,7 +33,7 @@
 // Load a Dataset[Vegetable]. Notice the @attribute annotation on the case class - we imagine the weight attribute is named with an underscore in DynamoDB.
 import org.apache.spark.sql.functions._
 import spark.implicits._
-val vegetableDs = spark.dynamodbAs[Vegetable]("VegeTable")
+val vegetableDs = spark.read.dynamodbAs[Vegetable]("VegeTable")
 val avgWeightByColor = vegetableDs.agg($"color", avg($"weightKg")) // The column is called 'weightKg' in the Dataset.
 
 
